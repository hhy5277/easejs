--- conflicted
+++ resolved
@@ -14,16 +14,11 @@
 default: $(tests) suite combine
 combine: $(tests_combine)
 
-<<<<<<< HEAD
-test-%.js: FORCE
-	node --stack_trace_limit=20 $@
-=======
 suite:
 	@echo "ease.js Test Suite"
 	@echo
 	@NODE_PATH=".:$(NODE_PATH)" node --stack_trace_limit=20 runner.js ${cases}
 %.js: FORCE
 	NODE_PATH=".:$(NODE_PATH)" node --stack_trace_limit=20 "$@"
->>>>>>> 1fa92d44
 test-%: FORCE
 	./$@