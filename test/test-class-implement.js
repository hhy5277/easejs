--- conflicted
+++ resolved
@@ -118,18 +118,9 @@
     {
         this.assertDoesNotThrow( function()
         {
-<<<<<<< HEAD
-            'foo':  function() {},
-            'foo2': function() {},
-        }),
-
-        concrete_inst = ConcreteFoo()
-    ;
-=======
             PlainFoo.implement( Type, Type2 );
         }, Error, "Classes can implement interfaces" );
     },
->>>>>>> 1fa92d44
 
 
     /**
