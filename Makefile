--- conflicted
+++ resolved
@@ -32,21 +32,11 @@
 	cp ${PATH_BROWSER_TEST} ${PATH_BUILD}
 
 # run tests
-<<<<<<< HEAD
-test: default
-	for test in `find ./test -name 'test-*.js'`; do \
-		node $${test}; \
-	done; \
-	for test in `find ./test -regex '.*/test-[^\.]*'`; do \
-		./$$test; \
-	done;
-=======
 test: default $(TESTS_JS) $(TESTS_SHELL)
 test-%.js: default
 		node $@
 test-%: default
 		./$@
->>>>>>> 672ef82a
 
 # performance tests
 perf: default $(PERF_TESTS)
