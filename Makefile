
CWD=$(CURDIR)
PATH_BUILD=${CWD}/build
PATH_TOOLS=${CWD}/tools
PATH_COMBINE_OUTPUT=${PATH_BUILD}/ease.js
PATH_COMBINE_OUTPUT_FULL=${PATH_BUILD}/ease-full.js
PATH_BROWSER_TEST=${PATH_TOOLS}/browser-test.html
PATH_TEST=./test
PATH_PERF_TEST=${PATH_TEST}/perf

PERF_TESTS := $(shell find "$(PATH_PERF_TEST)" -name 'perf-*.js')

PATH_DOC=${CWD}/doc
PATH_DOC_OUTPUT=${PATH_BUILD}/doc
PATH_DOC_OUTPUT_INFO=${PATH_DOC_OUTPUT}/manual.info
PATH_DOC_OUTPUT_PLAIN=${PATH_DOC_OUTPUT}/manual.txt
PATH_DOC_OUTPUT_HTML=${PATH_DOC_OUTPUT}/manual
PATH_DOC_OUTPUT_HTML1=${PATH_DOC_OUTPUT}/manual.html
PATH_DOC_CSS=${PATH_DOC}/manual.css
PATH_MANUAL_TEXI=${PATH_DOC}/manual.texi

COMBINE=${PATH_TOOLS}/combine

TESTS := $(shell find "$(PATH_TEST)" \
	-name 'test-*' \
	-a ! -name 'test-combine.js'\
)
TEST_COMBINE := $(PATH_TEST)/test-combine.js


<<<<<<< HEAD
.PHONY: test doc
=======
.PHONY: test test-combine
>>>>>>> e03c081c


default: combine
all:     combine doc

# create build dir
mkbuild:
	mkdir -p "${PATH_BUILD}"

# combine all modules into easily redistributable ease.js file (intended for
# browser)
combine: mkbuild
	${COMBINE} > "${PATH_COMBINE_OUTPUT}"
	INC_TEST=1 "${COMBINE}" > "${PATH_COMBINE_OUTPUT_FULL}"
	cp "${PATH_BROWSER_TEST}" "${PATH_BUILD}"

# run tests
test: default $(TESTS) test-combine
test-combine: default $(TEST_COMBINE)
test-%.js: default
	node $@
test-%: default
	./$@

# performance tests
perf: default $(PERF_TESTS)
perf-%.js: default
	@node $@

# generate texinfo documentation (twice to generate TOC), then remove the extra
# files that were generated
#
# generates: pdf, HTML (multiple pages), HTML (single page)
doc: mkbuild
	pdftex -output-directory "${PATH_DOC}" "${PATH_MANUAL_TEXI}"
	pdftex -output-directory "${PATH_DOC}" "${PATH_MANUAL_TEXI}"
	find "${PATH_DOC}" -type f \
		! -name '*.texi' -a \
		! -name '.*' -a \
		! -name '*.pdf' -a \
		! -name '*.css' \
		| xargs rm
	mv -f "${PATH_DOC}"/*.pdf "${PATH_DOC_OUTPUT}"
	cd "${PATH_DOC}"; \
		makeinfo -o "${PATH_DOC_OUTPUT_INFO}" "${PATH_MANUAL_TEXI}"; \
		makeinfo --plain "${PATH_MANUAL_TEXI}" > "${PATH_DOC_OUTPUT_PLAIN}"; \
		makeinfo --html --css-include="${PATH_DOC_CSS}" \
			-o "${PATH_DOC_OUTPUT_HTML}" "${PATH_MANUAL_TEXI}"; \
		makeinfo --no-split --html --css-include="${PATH_DOC_CSS}" \
			-o "${PATH_DOC_OUTPUT_HTML1}" "${PATH_MANUAL_TEXI}";

# clean up build dir
clean:
	rm -rf "${PATH_BUILD}"
<|MERGE_RESOLUTION|>--- conflicted
+++ resolved
@@ -28,11 +28,7 @@
 TEST_COMBINE := $(PATH_TEST)/test-combine.js
 
 
-<<<<<<< HEAD
-.PHONY: test doc
-=======
-.PHONY: test test-combine
->>>>>>> e03c081c
+.PHONY: test test-combine doc
 
 
 default: combine
